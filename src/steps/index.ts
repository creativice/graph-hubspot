import { companySteps } from './companies';
import { domainSteps } from './domains';
import { ownerSteps } from './owners';
import { teamSteps } from './teams';

<<<<<<< HEAD
const integrationSteps = [...ownerSteps, ...companySteps, ...domainSteps];
=======
const integrationSteps = [...ownerSteps, ...teamSteps];
>>>>>>> dd5f9c2f

export { integrationSteps };<|MERGE_RESOLUTION|>--- conflicted
+++ resolved
@@ -3,10 +3,12 @@
 import { ownerSteps } from './owners';
 import { teamSteps } from './teams';
 
-<<<<<<< HEAD
-const integrationSteps = [...ownerSteps, ...companySteps, ...domainSteps];
-=======
-const integrationSteps = [...ownerSteps, ...teamSteps];
->>>>>>> dd5f9c2f
+const integrationSteps = [
+  ...ownerSteps,
+  ...teamSteps,
+  ...teamSteps,
+  ...domainSteps,
+  ...companySteps,
+];
 
 export { integrationSteps };