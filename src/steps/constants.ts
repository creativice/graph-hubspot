--- conflicted
+++ resolved
@@ -1,29 +1,21 @@
-import { StepEntityMetadata } from '@jupiterone/integration-sdk-core';
+import {
+  RelationshipClass,
+  StepEntityMetadata,
+  StepRelationshipMetadata,
+} from '@jupiterone/integration-sdk-core';
 
 export enum IntegrationSteps {
   OWNERS = 'fetch-owners',
-<<<<<<< HEAD
   COMPANIES = 'fetch-companies',
   DOMAINS = 'fetch-domains',
-}
-
-// https://github.com/JupiterOne/data-model/tree/master/src/schemas
-export type EntitiesType = Record<
-  'USER' | 'COMPANY' | 'DOMAIN',
-  StepEntityMetadata
->;
-
-export const Entities: EntitiesType = {
-=======
   TEAMS = 'fetch-teams',
   CONTACTS = 'fetch-contacts',
 }
 
 export const Entities: Record<
-  'USER' | 'TEAM' | 'CONTACT',
+  'USER' | 'TEAM' | 'CONTACT' | 'COMPANY' | 'DOMAIN',
   StepEntityMetadata
 > = {
->>>>>>> dd5f9c2f
   /*
      Depending on the other resources later (e.g. will we encounter regular users?)
      We may want to call this "Owner" or similar, we can still use the same class of "User"
@@ -35,22 +27,6 @@
     _class: 'User',
     resourceName: 'HubSpot User',
   },
-<<<<<<< HEAD
-
-  COMPANY: {
-    _type: 'hubspot_company',
-    _class: 'Organization',
-    resourceName: 'HubSpot Company',
-  },
-
-  DOMAIN: {
-    _type: 'hubspot_domain',
-    _class: 'Domain',
-    resourceName: 'Hubspot domain',
-  },
-};
-=======
->>>>>>> dd5f9c2f
 
   TEAM: {
     _type: 'hubspot_team',
