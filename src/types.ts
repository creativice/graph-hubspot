--- conflicted
+++ resolved
@@ -16,22 +16,14 @@
   id: string;
   name: string;
 }
-
-<<<<<<< HEAD
 export interface Company {
   id: string;
   properties: CompanyProperties;
-=======
-export interface Contact {
-  id: string;
-  properties: ContactProperties;
->>>>>>> dd5f9c2f
   updatedAt: string;
   createdAt: string;
   archived: boolean;
   archivedAt: string;
 }
-<<<<<<< HEAD
 export interface CompanyProperties {
   name: string;
   website: string;
@@ -46,12 +38,19 @@
   updatedAt: string;
   archivedAt: string;
   archived: boolean;
-=======
+}
+export interface Contact {
+  id: string;
+  properties: ContactProperties;
+  updatedAt: string;
+  createdAt: string;
+  archived: boolean;
+  archivedAt: string;
+}
 
 export interface ContactProperties {
   email: string;
   firstname: string;
   lastname: string;
   [key: string]: any;
->>>>>>> dd5f9c2f
 }